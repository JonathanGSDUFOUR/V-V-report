# Table of contents
# Learn more at https://jupyterbook.org/customize/toc.html

format: jb-book
root: index
parts:
  - caption: Introduction
    chapters:
    - file: intro
    - file: vv
    - file: how_to
  - caption: Verification
    chapters:
      - file: verification/methods
      - file: verification/cases
        sections:
        - file: verification/depleting_source
        - file: verification/mms/simple
        - file: verification/mms/simple_transient
        - file: verification/mms/fluxes
        - file: verification/mms/discontinuity
        - file: verification/mms/trapping
        - file: verification/mms/heat_transfer
        - file: verification/mes_radioactive_decay
        - file: verification/mms/radioactive_decay
        - file: verification/mms/soret
        - file: verification/mms/simple_temperature
<<<<<<< HEAD
        - file: verification/mes/tmap_1c
=======
        - file: verification/mes/tmap_1da
>>>>>>> 942106ff
  - caption: Validation
    chapters:
      - file: validation/plasma-driven-permeation/plasma-driven-permeation
      - file: validation/thermodesorption_spectra/ogorodnikova/ogorodnikova-tds
      - file: validation/thermodesorption_spectra/dark/dark_tds
      - file: validation/thermodesorption_spectra/baldwin/baldwin_tds
  - caption: Appendices
    chapters:
    - file: bibliography
    - file: _tags/tagsindex.md<|MERGE_RESOLUTION|>--- conflicted
+++ resolved
@@ -25,11 +25,8 @@
         - file: verification/mms/radioactive_decay
         - file: verification/mms/soret
         - file: verification/mms/simple_temperature
-<<<<<<< HEAD
         - file: verification/mes/tmap_1c
-=======
         - file: verification/mes/tmap_1da
->>>>>>> 942106ff
   - caption: Validation
     chapters:
       - file: validation/plasma-driven-permeation/plasma-driven-permeation
