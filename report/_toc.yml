--- conflicted
+++ resolved
@@ -28,13 +28,8 @@
       - file: verification/tmap_cases
         sections:
       #     - file: verification/mes/depleting_source
-<<<<<<< HEAD
-      #     - file: verification/mes/tmap_1b
+          - file: verification/mes/tmap_1b
           - file: verification/mes/tmap_1c
-=======
-          - file: verification/mes/tmap_1b
-      #     - file: verification/mes/tmap_1c
->>>>>>> 0745ce00
           - file: verification/mes/tmap_1da
       #     - file: verification/mes/tmap_1db
   - caption: Validation
